--- conflicted
+++ resolved
@@ -24,11 +24,7 @@
 	k8s.io/api v0.23.2
 	k8s.io/apiextensions-apiserver v0.22.4
 	k8s.io/apimachinery v0.23.2
-<<<<<<< HEAD
 	k8s.io/client-go v0.22.4
-=======
-	k8s.io/client-go v0.23.2
->>>>>>> 6b62aafb
 	sigs.k8s.io/yaml v1.3.0
 )
 
