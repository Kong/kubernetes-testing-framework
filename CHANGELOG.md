# Changelog

## v0.15.1

<<<<<<< HEAD
### Fixed

- Added missing Kuma addon CLI entry.
- Retry Kuma mesh installations to handle delayed webhook start.
=======
### Improvements

- Update metallb to `v0.12.1`.
>>>>>>> 1ca42e82

## v0.15.0

### Added

- The new Kuma addon installs the Kuma service mesh.
- `--kong-ingress-controller-image` selects the ingress controller image
  for the Kong addon.

### Fixed

- Disabled Google Ingress controller on GKE to avoid conflicts with other
  controllers.

## v0.14.2

### Added

- Added `clusters.KustomizeDeleteForCluster` utility to clean up kustomize
  deployed manifests that were deployed previously to a cluster.

## v0.14.1

### Added

- Added a `clusters.Cleaner` type which can be used to generically clean up
  cluster resources.

## v0.14.0

### Bug Fixes

- Kubernetes `v1.24.0` became the default recently for `kind` based clusters,
  which [had a backwards incompatible change][1.24.0-changelog] that caused new
  KTF builds to fail due to a [significant change in how ServiceAccounts worked
  which stopped their Secrets from being automatically generated][1.24.0-sas].
  A patch was issued to stop waiting for the default `ServiceAccount` to have a
  `Secret` to consider the cluster initialized.
  [#273](https://github.com/Kong/kubernetes-testing-framework/pull/273)

[1.24.0-changelog]:https://github.com/kubernetes/kubernetes/blob/master/CHANGELOG/CHANGELOG-1.24.md#no-really-you-must-read-this-before-you-upgrade
[1.24.0-sas]:https://github.com/kubernetes/enhancements/tree/master/keps/sig-auth/2799-reduction-of-secret-based-service-account-token

## v0.13.4

### Added

- The `--kong-gateway-image` flag can now be used with the CLI to signal which
  Kong Gateway container image to use in environments.

## v0.13.3

### Improvements

- various dependency updates

## v0.13.2

### Improvements

- Added `--kong-admin-service-loadbalancer` to the `ktf envs create`
  subcommand to make it easy to deploy the Kong Admin API as a
  `LoadBalancer` type `Service` when deploying with the Kong addon.
  [#245](https://github.com/Kong/kubernetes-testing-framework/pull/245)

## v0.13.1

### Bug Fixes

- Updates dependencies for relevant Docker and Containerd GHSA reports.
  [GHSA-qq97-vm5h-rrhg](https://github.com/advisories/GHSA-qq97-vm5h-rrhg)
  [GHSA-crp2-qrr5-8pq7](https://github.com/advisories/GHSA-crp2-qrr5-8pq7)

## v0.13.0

### Improvements

- Added `WithConfig()` to KIND cluster builder, which allows you to specify
  a custom KIND configuration. (see https://kind.sigs.k8s.io/docs/user/configuration/
  for the available configuration options).
  ([#222](https://github.com/Kong/kubernetes-testing-framework/pull/222))

## v0.12.1

### Bug Fixes

- Retry Knative install in the event that CRDs are not yet available.
  ([#209](https://github.com/Kong/kubernetes-testing-framework/pull/209))

## v0.12.0

### Improvements

- Knative defaults to the latest available version, and supports
  user-supplied versions.
  ([#196](https://github.com/Kong/kubernetes-testing-framework/pull/196))

## v0.11.1

### Improvements

- The default Kong Enterprise tag is now `2.7.0.0-alpine`.

## v0.11.0

### Bug Fixes

- Replicas exceeding the desired replica count (e.g. while a Deployment update
  spawns replacement replicas) no longer blocks Knative readiness.
  ([#177](https://github.com/Kong/kubernetes-testing-framework/pull/177))

### Improvements

- Namespace readiness checks confirm the presence of the namespace itself and
  the presence of Deployments within it.
  ([#166](https://github.com/Kong/kubernetes-testing-framework/pull/166))
- Addons can now indicate dependencies on other addons.
  ([#166](https://github.com/Kong/kubernetes-testing-framework/pull/166))
- Kong addon instances now listen on TCP port 8899 for TLS connections.
  ([#167](https://github.com/Kong/kubernetes-testing-framework/pull/167))
- Added registry addon to provide a local Docker registry within the test
  cluster.
  ([#170](https://github.com/Kong/kubernetes-testing-framework/pull/170))

## v0.10.0

### Bug Fixes

- Fixed a readiness timing issue with cert-manager wherein the webhook
  could be unready when the addon reports as ready.
  ([#159](https://github.com/Kong/kubernetes-testing-framework/issues/159))

### Improvements

- Added a [CertManager](https://cert-manager.io/) addon.
  ([#148](https://github.com/Kong/kubernetes-testing-framework/pull/148))
- Added a utility function to invoke `kubectl wait --for-condition=CONDITION`.
  ([#148](https://github.com/Kong/kubernetes-testing-framework/pull/148))
- Added a utility function to delete a YAML manifest from the cluster.
  ([#148](https://github.com/Kong/kubernetes-testing-framework/pull/148))
- Added an addon to load images into the test cluster from a local Docker
  environment.
  ([#151](https://github.com/Kong/kubernetes-testing-framework/pull/151))

## v0.9.1

### Improvements

- Enterprise license utilities were added for the Kong cluster addon.
  ([#144](https://github.com/Kong/kubernetes-testing-framework/pull/144))

## v0.9.0

### Improvements

- Cluster utilities were added to apply raw YAML or Kustomize configurations
  to a cluster object for convenience.
  ([#135](https://github.com/Kong/kubernetes-testing-framework/pull/135))

### Breaking Changes

- Several helper functions in the kubernetes `generators` package which were
  centered around cluster related functionality have been moved to the
  `clusters` package (e.g. `TempKubeconfig()`, `GenerateNamespace()`,
  `CleanupGeneratedResources()`, and `TestGenerators()`)
  ([#135](https://github.com/Kong/kubernetes-testing-framework/pull/135))

## v0.8.3

### Bug Fixes

- Fixed the CLI `main.go` location to fix `go install`
  ([#133](https://github.com/Kong/kubernetes-testing-framework/pull/133))

### Under The Hood

- Added release tooling for pipelining releases in Github Actions CI
  ([#134](https://github.com/Kong/kubernetes-testing-framework/pull/134))

## v0.8.2

### Under The Hood

- CI improvements for releasing pipelining were the only changes made, so this
  release is simply an exercise of those changes.

## v0.8.1

### Bug Fixes

- The Istio addon now retries deployment of components such as Kiali to deal
  with order of operations issues found in some older Istio releases. This
  fixes compatibility with `v1.9` and `v1.10`.
  ([#130](https://github.com/Kong/kubernetes-testing-framework/pull/130))

### Under The Hood

- containerd Go dependency updated to `v1.4.11`
- docker Go dependency updated to `v20.10.9`

## v0.8.0

### Improvements

* [HttpBin][httpbin] is now an available addon (also available via the CLI).
  ([#127](https://github.com/Kong/kubernetes-testing-framework/pull/127))
* The [Istio][istio] addon is now available via the CLI.
  ([#127](https://github.com/Kong/kubernetes-testing-framework/pull/127))
* Networking testing utils now include HTTP testing functions.
  ([#127](https://github.com/Kong/kubernetes-testing-framework/pull/127))

[httpbin]:https://github.com/postmanlabs/httpbin
[istio]:https://istio.io

### Under The Hood

* General stability improvements to Addon readiness functionality.
  ([#127](https://github.com/Kong/kubernetes-testing-framework/pull/127))

## v0.7.2

### Bug Fixes

* Fixed a bug with generation of secrets for enterprise enabled Kong addons
  which would occasionally cause the addon to fail to deploy.
  ([#125](https://github.com/Kong/kubernetes-testing-framework/pull/125))

### Under The Hood

* Integration test parallelization was re-tuned according to some problems
  that were found with running multiple kind clusters in Github Actions.
  ([#125](https://github.com/Kong/kubernetes-testing-framework/pull/125))

## v0.7.1

### Under The Hood

* This release was entirely CI related and has no end-user effect.

## v0.7.0

### Improvements

* Added Istio as an available cluster addon.
  ([#122](https://github.com/Kong/kubernetes-testing-framework/pull/122))

### Breaking Changes

* Several public builder methods for the Kong cluster addon had name
  changes intended to make the naming more consistent and use prefixes
  as indices to improve readability and understanding of which components
  are being effected.
  ([#121](https://github.com/Kong/kubernetes-testing-framework/pull/121))

## v0.6.2

### Under The Hood

* Knative resources bumped to v0.18.0 for Kubernetes 1.22 compatibility.

## v0.6.1

### Improvements

* Utilities for generating and cleaning up transient testing namespaces
  were added in support of simplified setup in Golang test suites when
  using the KTF Go libraries for integration tests.
  ([#17](https://github.com/Kong/kubernetes-testing-framework/issues/17))

### Bug Fixes

* Fixed an issue where the Kong addon was not idempotent because adding
  the relevant helm repository could fail on re-entry despite the
  repository being present.
  ([#80](https://github.com/Kong/kubernetes-testing-framework/issues/80))

### Under The Hood

* Golang dependencies for several Kubernetes libraries were updated to
  the latest `v0.22.0` release (corresponds with Kubernetes `v1.22.0`
  release).
  ([k8s@v1.22.0](https://github.com/kubernetes/kubernetes/releases/tag/v1.22.0))

## v0.6.0

### Improvements

* Knative is now available as a cluster addon.
  ([#77](https://github.com/Kong/kubernetes-testing-framework/pull/77))

## v0.5.0

### Improvements

* GKE clusters created by KTF now get a label added that indicate that
  they were KTF-provisioned and by which IAM service account they were
  created by.
  ([#73](https://github.com/Kong/kubernetes-testing-framework/pull/73))

### Breaking Changes

* Removed a check when creating a cluster client that would validate
  that the /version endpoint of the cluster was up, as some use cases
  actually want to create the client first and then wait.
  ([#73](https://github.com/Kong/kubernetes-testing-framework/pull/73))

## v0.4.0

### Improvements

### Breaking Changes

* The `clusters.Cluster` interface now requires that implementations
  provide a method to retrieve the cluster version.
  [(#72](https://github.com/Kong/kubernetes-testing-framework/pull/72))

### Improvements

* Added utilities for auto-handling Ingress resources on older clusters.
  ([#70](https://github.com/Kong/kubernetes-testing-framework/pull/70))

## v0.3.3

### Improvements

* Deployed GKE clusters default to no addons enabled.
  ([#69](https://github.com/Kong/kubernetes-testing-framework/pull/69))

## v0.3.2

### Improvements

* Existing GKE clusters can now be loaded into a testing environment.
  ([#67](https://github.com/Kong/kubernetes-testing-framework/pull/67))

## v0.3.1

### Improvements

* The Kong addon now supports all service types where it previously
  only accepted (and assumed) type `LoadBalancer`.
  ([#64](https://github.com/Kong/kubernetes-testing-framework/pull/64))

## v0.3.0

### Improvements

* GKE Cluster implementation added.
  ([#32](https://github.com/Kong/kubernetes-testing-framework/issues/32))

### Breaking Changes

* Previously when KIND was the only Cluster implementation
  we defaulted to exposing the Kong Admin API via a LoadBalancer
  type service as this would not be accessible outside of the
  local docker network. Now that a GKE Cluster implementation
  exists this default would no longer be secure, so the default
  has been changed to ClusterIP.
  ([#32](https://github.com/Kong/kubernetes-testing-framework/issues/32))

## v0.2.2

### Security Fixes

* Containerd dependency updated to v1.4.8 to fix upstream security issue.
  ([GHSA-c72p-9xmj-rx3w](https://github.com/advisories/GHSA-c72p-9xmj-rx3w))
  ([#58](https://github.com/Kong/kubernetes-testing-framework/pull/60))

## v0.2.1

### Improvements

* Added Kubernetes version specification when building a
  new environments.Environment. This is now accessible in
  the CLI via `ktf env create --kubernetes-version <VER>`.
  ([#58](https://github.com/kong/kubernetes-testing-framework/pull/58))<|MERGE_RESOLUTION|>--- conflicted
+++ resolved
@@ -1,17 +1,13 @@
 # Changelog
 
 ## v0.15.1
-
-<<<<<<< HEAD
-### Fixed
 
 - Added missing Kuma addon CLI entry.
 - Retry Kuma mesh installations to handle delayed webhook start.
-=======
+
 ### Improvements
 
 - Update metallb to `v0.12.1`.
->>>>>>> 1ca42e82
 
 ## v0.15.0
 
